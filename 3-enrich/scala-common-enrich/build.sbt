/*
 * Copyright (c) 2012-2017 Snowplow Analytics Ltd. All rights reserved.
 *
 * This program is licensed to you under the Apache License Version 2.0, and
 * you may not use this file except in compliance with the Apache License
 * Version 2.0.  You may obtain a copy of the Apache License Version 2.0 at
 * http://www.apache.org/licenses/LICENSE-2.0.
 *
 * Unless required by applicable law or agreed to in writing, software
 * distributed under the Apache License Version 2.0 is distributed on an "AS
 * IS" BASIS, WITHOUT WARRANTIES OR CONDITIONS OF ANY KIND, either express or
 * implied.  See the Apache License Version 2.0 for the specific language
 * governing permissions and limitations there under.
 */
// =======================================================
// scalafmt: {align.tokens = [":="]}
// =======================================================
lazy val root = project
  .in(file("."))
  .settings(
<<<<<<< HEAD
    name              := "snowplow-common-enrich",
    version           := "0.28.0",
    description       := "Common functionality for enriching raw Snowplow events",
    scalafmtConfig    := file(".scalafmt.conf"),
    scalafmtOnCompile := true,
    scalafmtVersion   := "1.3.0"
=======
    name        := "snowplow-common-enrich",
    version     := "0.29.0",
    description := "Common functionality for enriching raw Snowplow events"
>>>>>>> 33b11191
  )
  .settings(BuildSettings.buildSettings)
  .settings(BuildSettings.publishSettings)
  .settings(
    libraryDependencies ++= Seq(
      // Java
      Dependencies.Libraries.httpClient,
      Dependencies.Libraries.yodaTime,
      Dependencies.Libraries.yodaConvert,
      Dependencies.Libraries.commonsLang,
      Dependencies.Libraries.commonsIo,
      Dependencies.Libraries.commonsCodec,
      Dependencies.Libraries.useragent,
      Dependencies.Libraries.jacksonDatabind,
      Dependencies.Libraries.jsonValidator,
      Dependencies.Libraries.mavenArtifact,
      Dependencies.Libraries.uaParser,
      Dependencies.Libraries.postgresDriver,
      Dependencies.Libraries.mysqlConnector,
      // Scala
      Dependencies.Libraries.scalaz7,
      Dependencies.Libraries.snowplowRawEvent,
      Dependencies.Libraries.collectorPayload,
      Dependencies.Libraries.schemaSniffer,
      Dependencies.Libraries.refererParser,
      Dependencies.Libraries.maxmindIplookups,
      Dependencies.Libraries.json4sJackson,
      Dependencies.Libraries.json4sScalaz,
      Dependencies.Libraries.igluClient,
      Dependencies.Libraries.scalaUri,
      Dependencies.Libraries.scalaForex,
      Dependencies.Libraries.scalaWeather,
      Dependencies.Libraries.scalaj,
      Dependencies.Libraries.gatlingJsonpath,
      // Scala (test only)
      Dependencies.Libraries.specs2,
      Dependencies.Libraries.scalazSpecs2,
      Dependencies.Libraries.scalaCheck,
      Dependencies.Libraries.scaldingArgs,
      Dependencies.Libraries.mockito
    )
  )<|MERGE_RESOLUTION|>--- conflicted
+++ resolved
@@ -18,18 +18,12 @@
 lazy val root = project
   .in(file("."))
   .settings(
-<<<<<<< HEAD
     name              := "snowplow-common-enrich",
-    version           := "0.28.0",
+    version           := "0.29.0",
     description       := "Common functionality for enriching raw Snowplow events",
     scalafmtConfig    := file(".scalafmt.conf"),
     scalafmtOnCompile := true,
     scalafmtVersion   := "1.3.0"
-=======
-    name        := "snowplow-common-enrich",
-    version     := "0.29.0",
-    description := "Common functionality for enriching raw Snowplow events"
->>>>>>> 33b11191
   )
   .settings(BuildSettings.buildSettings)
   .settings(BuildSettings.publishSettings)
